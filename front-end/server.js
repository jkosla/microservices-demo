--- conflicted
+++ resolved
@@ -10,11 +10,7 @@
 app.use(session({
     secret: 'sooper secret',
     resave: false,
-<<<<<<< HEAD
     saveUninitialized: true
-=======
-    saveUninitialized: false
->>>>>>> a6762f2a
 }));
 app.use(express.static(__dirname + "/"));
 app.use(bodyParser.json());
@@ -83,11 +79,7 @@
                     console.log(body);
                     customerId = JSON.parse(body).id;
                     console.log(customerId);
-<<<<<<< HEAD
                     callback(null, customerId);
-=======
-                    callback(customerId);
->>>>>>> a6762f2a
                 } else {
                     console.log(response.statusCode);
                     callback(true);
@@ -99,11 +91,7 @@
             console.log("Merging carts for customer id: " + custId + " and session id: " + sessionId);
 
             var options = {
-<<<<<<< HEAD
                 uri: cartsUrl + "/merge/" + custId + "?sessionId=" + sessionId,
-=======
-                uri: cartsUrl + "/merge?custId=" + custId + "&sessionId=" + sessionId,
->>>>>>> a6762f2a
                 method: 'GET'
             };
             request(options, function (error, response, body) {
@@ -542,13 +530,10 @@
 
     if (!custId) {
         if (!req.session.id) {
-            throw new Error("wAT!?!?");
-<<<<<<< HEAD
-=======
+           throw new Error("User not logged in.");
         }
         // Use Session ID instead
         return req.session.id;
-        // throw new Error("User not logged in.");
     }
 
     return custId;
@@ -679,7 +664,6 @@
             foundItemUrl = item._links.self.href;
             currentQuantity = item.quantity;
             break;
->>>>>>> a6762f2a
         }
         // Use Session ID instead
         return req.session.id;
