var request = require('request');
var express = require('express');
var path = require("path");
var bodyParser = require("body-parser");
var async = require("async");
var cookieParser = require("cookie-parser");
var session = require('express-session')

var app = express();
app.use(session({
    secret: 'sooper secret',
    resave: false,
    saveUninitialized: true
}));
app.use(express.static(__dirname + "/"));
app.use(bodyParser.json());
app.use(cookieParser());
app.use(function(err, req, res, next) {
    console.error(err.stack);
    res.status(err.status || 500);
    res.render('error', {
        message: err.message,
        error: err
    });
});

var catalogueUrl = "http://catalogue";
var cartsUrl = "http://cart/carts";
var ordersUrl = "http://orders/orders";
var itemsUrl = "http://cart/items";
var customersUrl = "http://accounts/customers";
var addressUrl = "http://accounts/addresses";
var cardsUrl = "http://accounts/cards";
var loginUrl = "http://login/login";
var registerUrl = "http://login/register";
var tagsUrl = catalogueUrl + "/tags";

/**
 * DEVELOPMENT MODE
 * If you are running the front end from your IDE or just in your localhost, first start a proxy
 * on the swarm to proxy all your requests. The request module will then proxy all traffic for you.
 *
 * _Docker Command_
 * (Assumes that you have eval'ed the --swarm swarm master.)
 * docker $(docker-machine config swarm-master) run -p 8888:8888 -d --hostname=proxy.weave.local paintedfox/tinyproxy; docker network connect weavedemo_front proxy ; docker network connect weavedemo_internal proxy
 */
console.log(app.get('env'));
if (app.get('env') == "development") {
<<<<<<< HEAD
    catalogueUrl = "http://192.168.99.101:32770";
    accountsUrl = "http://192.168.99.101:32768/accounts";
    cartsUrl = "http://192.168.99.103:32773/carts";
    itemsUrl = "http://192.168.99.102:32773/items";
    ordersUrl = "http://192.168.99.101:32770/orders";
    customersUrl = "http://192.168.99.101:32768/customers";
    addressUrl = "http://192.168.99.101:32768/addresses";
    cardsUrl = "http://192.168.99.101:32768/cards";
    loginUrl = "http://192.168.99.103:32769/login";
    registerUrl = "http://localhost:8084/register";
    tagsUrl = catalogueUrl + "/tags";
=======
    request = request.defaults({proxy: "http://192.168.99.101:8888"})
>>>>>>> b8a46b93
}

var cookie_name = 'logged_in';

/**
 * API
 */

// Login
app.get("/login", function (req, res, next) {
    console.log("Received login request");

    async.waterfall([
        function (callback) {
            var options = {
                headers: {
                    'Authorization': req.get('Authorization')
                },
                uri: loginUrl
            };
            request(options, function (error, response, body) {
                if (error) {
                    callback(error);
                }
                if (response.statusCode == 200 && body != null && body != "") {
                    console.log(body);
                    customerId = JSON.parse(body).id;
                    console.log(customerId);
                    callback(null, customerId);
                } else {
                    console.log(response.statusCode);
                    callback(true);
                }
            });
        },
        function (custId, callback) {
            var sessionId = req.session.id;
            console.log("Merging carts for customer id: " + custId + " and session id: " + sessionId);

            var options = {
                uri: cartsUrl + "/merge/" + custId + "?sessionId=" + sessionId,
                method: 'GET'
            };
            request(options, function (error, response, body) {
                if (error) {
                    callback(error);
                    return;
                }
                console.log('Carts merged.');
                callback(null, custId);
            });
        }
    ],
    function (err, custId) {
        if (err) {
            console.log("Error with log in: " + err);
            res.status(401);
            res.end();
            return;
        }
        res.status(200);
        res.cookie(cookie_name, custId, {maxAge: 3600000}).send('Cookie is set');
        console.log("Sent cookies.");
        res.end();
        return;
    });
});

// Register - TO BE USED FOR TESTING ONLY (for now)
app.get("/register", function(req, res, next) {
    simpleHttpRequest(registerUrl + "?username=" + req.query.username + "&password=" + req.query.password, res, next);
});

// Create Customer - TO BE USED FOR TESTING ONLY (for now)
app.post("/customers", function(req, res, next) {
    var options = {
        uri: customersUrl,
        method: 'POST',
        json: true,
        body: req.body
    };
    console.log("Posting Customer: " + req.body);
    request(options, function (error, response, body) {
        if (error) {
            return next(error);
        }
        respondSuccessBody(res, JSON.stringify(body));
    }.bind({res: res}));
});

// Create Address - TO BE USED FOR TESTING ONLY (for now)
app.post("/addresses", function(req, res, next) {
    var options = {
        uri: addressUrl,
        method: 'POST',
        json: true,
        body: req.body
    };
    console.log("Posting Address: " + req.body);
    request(options, function (error, response, body) {
        if (error) {
            return next(error);
        }
        respondSuccessBody(res, JSON.stringify(body));
    }.bind({res: res}));
});

// Create Card - TO BE USED FOR TESTING ONLY (for now)
app.post("/cards", function(req, res, next) {
    var options = {
        uri: cardsUrl,
        method: 'POST',
        json: true,
        body: req.body
    };
    console.log("Posting Card: " + req.body);
    request(options, function (error, response, body) {
        if (error) {
            return next(error);
        }
        respondSuccessBody(res, JSON.stringify(body));
    }.bind({res: res}));
});

// Delete Customer - TO BE USED FOR TESTING ONLY (for now)
app.delete("/customers/:id", function(req, res, next) {
    console.log("Deleting Customer " + req.params.id);
    var options = {
        uri: customersUrl + "/" + req.params.id,
        method: 'DELETE'
    };
    request(options, function (error, response, body) {
        if (error) {
            return next(error);
        }
        respondSuccessBody(res, JSON.stringify(body));
    }.bind({res: res}));
});

// Delete Address - TO BE USED FOR TESTING ONLY (for now)
app.delete("/addresses/:id", function(req, res, next) {
    console.log("Deleting Address " + req.params.id);
    var options = {
        uri: addressUrl + "/" + req.params.id,
        method: 'DELETE'
    };
    request(options, function (error, response, body) {
        if (error) {
            return next(error);
        }
        respondSuccessBody(res, JSON.stringify(body));
    }.bind({res: res}));
});

// Delete Card - TO BE USED FOR TESTING ONLY (for now)
app.delete("/cards/:id", function(req, res, next) {
    console.log("Deleting Card " + req.params.id);
    var options = {
        uri: cardsUrl + "/" + req.params.id,
        method: 'DELETE'
    };
    request(options, function (error, response, body) {
        if (error) {
            return next(error);
        }
        respondSuccessBody(res, JSON.stringify(body));
    }.bind({res: res}));
});

// Catalogue
app.get("/catalogue/images*", function (req, res, next) {
    var url = catalogueUrl + req.url.toString();
    request.get(url).pipe(res);
});

app.get("/catalogue*", function (req, res, next) {
    simpleHttpRequest(catalogueUrl + req.url.toString(), res, next);
});

app.get("/tags", function(req, res, next) {
    simpleHttpRequest(tagsUrl, res, next);
});

// Accounts
app.get("/accounts/:id", function (req, res, next) {
    simpleHttpRequest(customersUrl + "/" + req.params.id, res, next);
});

//Carts
// List items in cart for current logged in user.
app.get("/cart", function (req, res, next) {
    console.log("Request received: " + req.url + ", " + req.query.custId);
    var custId = getCustomerId(req);
    console.log("Customer ID: " + custId);
    request(cartsUrl + "/" + custId + "/items", function (error, response, body) {
        if (error) {
            return next(error);
        }
        respondStatusBody(res, response.statusCode, body)
    });
});

// Delete cart
app.delete("/cart", function (req, res, next) {
    var custId = getCustomerId(req);
    console.log('Attempting to delete cart for user: ' + custId);
    var options = {
        uri: cartsUrl + "/" + custId,
        method: 'DELETE'
    };
    request(options, function (error, response, body) {
        if (error) {
            return next(error);
        }
        console.log('User cart deleted with status: ' + response.statusCode);
        respondStatus(res, response.statusCode);
    });
});

// Delete item from cart
app.delete("/cart/:id", function (req, res, next) {
    if (req.params.id == null) {
        return next(new Error("Must pass id of item to delete"), 400);
    }

    console.log("Delete item from cart: " + req.url);

    var custId = getCustomerId(req);

    var options = {
        uri: cartsUrl + "/" + custId + "/items/" + req.params.id.toString(),
        method: 'DELETE'
    };
    request(options, function (error, response, body) {
        if (error) {
            return next(error);
        }
        console.log('Item deleted with status: ' + response.statusCode);
        respondStatus(res, response.statusCode);
    });
});

// Add new item to cart
app.post("/cart", function (req, res, next) {
    console.log("Attempting to add to cart: " + JSON.stringify(req.body));

    if (req.body.id == null) {
        next(new Error("Must pass id of item to add"), 400);
        return;
    }

    var custId = getCustomerId(req);

    async.waterfall([
        function (callback) {
            request(catalogueUrl + "/catalogue/" + req.body.id.toString(), function (error, response, body) {
                console.log(body);
                callback(error, JSON.parse(body));
            });
        },
        function (item, callback) {
            var options = {
                uri: cartsUrl + "/" + custId + "/items",
                method: 'POST',
                json: true,
                body: {itemId: item.id, unitPrice: item.price}
            };
            console.log("POST to carts: " + options.uri + " body: " + options.body);
            request(options, function (error, response, body) {
                callback(error, response.statusCode);
            });
        }
    ], function (err, statusCode) {
        if (err) {
            return next(err);
        }
        if (statusCode != 201) {
            return next(new Error("Unable to add to cart. Status code: " + statusCode))
        }
        respondStatus(res, statusCode);
    });
});

//Orders
app.get("/orders", function (req, res, next) {
    console.log("Request received with body: " + JSON.stringify(req.body));
    // var custId = getCustomerId(req);
    var custId = req.cookies.logged_in;
    if (!custId) {
        throw new Error("User not logged in.");
        return
    }

    async.waterfall([
            function (callback) {
                request(ordersUrl + "/search/customerId?sort=date&custId=" + custId, function (error, response, body) {
                    if (error) {
                        return callback(error);
                    }
                    console.log("Received response: " + JSON.stringify(body));
                    callback(null, JSON.parse(body)._embedded.customerOrders);
                });
            }
        ],
        function (err, result) {
            if (err) {
                return next(err);
            }
            respondStatusBody(res, 201, JSON.stringify(result));
        });
});

app.post("/orders", function(req, res, next) {
    console.log("Request received with body: " + JSON.stringify(req.body));
    // var custId = getCustomerId(req);
    var custId = req.cookies.logged_in;
    if (!custId) {
        throw new Error("User not logged in.");
        return
    }

    async.waterfall([
            function (callback) {
                request(customersUrl + "/" + custId, function (error, response, body) {
                    if (error) {
                        callback(error);
                        return;
                    }
                    console.log("Received response: " + JSON.stringify(body));
                    jsonBody = JSON.parse(body);
                    customerlink = jsonBody._links.customer.href;
                    addressLink = jsonBody._links.addresses.href;
                    cardLink = jsonBody._links.cards.href;
                    var order = {
                        "customerId": custId,
                        "customer": customerlink,
                        "address": null,
                        "card": null,
                        "items": null,
                        "total": null
                    };
                    callback(null, order, addressLink, cardLink);
                });
            },
            function (order, addressLink, cardLink, callback) {
                async.parallel([
                    function (callback) {
                        console.log("GET Request to: " + addressLink);
                        request.get(addressLink, function (error, response, body) {
                            if (error) {
                                callback(error);
                            }
                            console.log("Received response: " + JSON.stringify(body));
                            jsonBody = JSON.parse(body);
                            // TODO Temp Hack/fix :)
                            // order.address = jsonBody._embedded.address[0]._links.self.href;
                            order.address = addressLink
                            callback();
                        });
                    },
                    function (callback) {
                        console.log("GET Request to: " + cardLink);
                        request.get(cardLink, function (error, response, body) {
                            if (error) {
                                callback(error);
                            }
                            console.log("Received response: " + JSON.stringify(body));
                            jsonBody = JSON.parse(body);
                            // TODO Temp Hack/fix :)
                            // order.card = jsonBody._embedded.card[0]._links.self.href;
                            order.card = cardLink
                            callback();
                        });
                    }
                ], function (err, result) {
                    if (err) {
                        callback(err);
                    }
                    console.log(result);
                    callback(null, order);
                });
            },
            function (order, callback) {
                async.waterfall([
                        function (callback) {
                            request(cartsUrl + "/" + custId + "/items", function (error, response, body) {
                                if (error) {
                                    return callback(error);
                                }
                                callback(null, cartsUrl + "/" + custId + "/items", JSON.parse(body))
                            });
                        }
                    ],
                    function (err, currentItemsUrl, itemList) {
                        if (err) {
                            return callback(err);
                        }
                        console.log("Summing cart. " + JSON.stringify(itemList));
                        var sum = 0;
                        for (var i = 0; i < itemList.length; i++) {
                            console.log("" + itemList[i].quantity + " + " + itemList[i].unitPrice);
                            sum = sum + itemList[i].quantity * itemList[i].unitPrice;
                        }
                        order.items = currentItemsUrl;
                        order.total = sum;
                        callback(null, order);
                    });
            },
            function (order, callback) {
                var options = {
                    uri: ordersUrl,
                    method: 'POST',
                    json: true,
                    body: order
                };
                console.log("Posting Order: " + JSON.stringify(order));
                request(options, function (error, response, body) {
                    if (error) {
                        return callback(error);
                    }
                    console.log("Order response: " + JSON.stringify(body));
                    // Check for error code
                    callback(null, body);
                });
            }
        ],
        function (err, result) {
            if (err) {
                return next(err);
            }
            respondStatusBody(res, 201, JSON.stringify(result));
        });
});

var server = app.listen(process.env.PORT || 8079, function () {
    var port = server.address().port;
    console.log("App now running on port", port);
});


/**
 * HELPERS
 */

function respondSuccessBody(res, body) {
    respondStatusBody(res, 200, body);
}

function respondStatusBody(res, statusCode, body) {
    console.log(body);
    res.writeHeader(statusCode);
    res.write(body);
    res.end()
}

function respondStatus(res, statusCode) {
    res.writeHeader(statusCode);
    res.end()
}

function simpleHttpRequest(url, res, next) {
    console.log("GET " + url);
    request.get(url, function (error, response, body) {
        if (error) {
            return next(error);
        }
        respondSuccessBody(res, body);
    }.bind({res: res}));
}

// Returns the customerId of the current user
// Return: customer Id
// Throws: Error when user is not logged in.
function getCustomerId(req) {
    // Check if logged in. Get customer Id
    var custId = req.cookies.logged_in;

    // TODO REMOVE THIS, SECURITY RISK
    if (app.get('env') == "development" && req.query.custId != null) {
        custId = req.query.custId;
    }

    if (!custId) {
        if (!req.session.id) {
           throw new Error("User not logged in.");
        }
        // Use Session ID instead
        return req.session.id;
    }

    return custId;
}


// Get the current user's cart url. Create a new cart if one doesn't exist.
// Returns: Url of user's cart
function getCartUrlForCustomerId(custId, callback) {
    async.waterfall([
            function (callback) {
                var options = {
                    uri: cartsUrl + "/search/findByCustomerId?custId=" + custId,
                    method: 'GET',
                    json: true
                };
                request(options, function (error, response, body) {
                    if (error) {
                        return callback(error);
                    }
                    console.log("Received response: " + JSON.stringify(body));
                    var cartList = body._embedded.carts;
                    console.log(JSON.stringify(cartList));
                    callback(null, cartList);
                });
            },
            function (cartList, callback) {
                if (cartList.length == 0) {
                    console.log("Cart does not exist for: " + custId);
                    console.log("Creating cart");
                    var options = {
                        uri: cartsUrl,
                        method: 'POST',
                        json: true,
                        body: {"customerId": custId}
                    };
                    request(options, function (error, response, body) {
                        if (error) {
                            callback(error);
                            return;
                        }
                        if (response.statusCode == 201) {
                            cartList.push(body);
                            console.log('New cart created for customerId: ' + custId + ': ' + JSON.stringify(body));
                            callback(null, cartList)
                        } else {
                            callback("Unable to create new cart. Body: " + JSON.stringify(body));
                            return;
                        }
                    });
                } else {
                    callback(null, cartList)
                }
            },
            function (cartList, callback) {
                var cartUrl = cartList[0]._links.cart.href;
                console.log("Using cart url: " + cartUrl);
                callback(null, cartUrl);
            }
        ],
        function (err, cartUrl) {
            callback(err, cartUrl);
        });
}

// Get cart items
// Parameters:  cartUrl:    URL of the current cart
// Returns:     itemsUrl:   Url of the current item list
//              items:      All of the current cart's items
function getCartItems(cartUrl, callback) {
    async.waterfall([
            // Get items url
            function (callback) {
                var options = {
                    uri: cartUrl,
                    method: 'GET',
                    json: true
                };
                request(options, function (error, response, body) {
                    if (error) {
                        callback(error);
                        return;
                    }
                    console.log("Current cart: " + JSON.stringify(body));
                    var itemsUrl = body._links.items.href;
                    callback(null, cartUrl, itemsUrl);
                });
            },
            // Get current items
            function (cartUrl, itemsUrl, callback) {
                var options = {
                    uri: itemsUrl,
                    method: 'GET',
                    json: true
                };
                request(options, function (error, response, body) {
                    if (error) {
                        callback(error);
                        return;
                    }
                    console.log("Current items: " + JSON.stringify(body._embedded.items));
                    callback(null, itemsUrl, body._embedded.items);
                });
            }
        ],
        function (err, currentItemsUrl, itemList) {
            callback(err, currentItemsUrl, itemList);
        });

}


// Find an item in a list
// Inputs:  itemList    -   List of items
//          idemId      -   ID of the item to find
// Returns: { url: Url pointing to the item,
//            quantity: Current quantity }
function findItem(itemList, itemId) {
    var foundItemUrl = "";
    var currentQuantity = 0;
    console.log("Searching for item in cart of size: " + itemList.length);
    for (var i = 0, len = itemList.length; i < len; i++) {
        var item = itemList[i];
        console.log("Searching: " + JSON.stringify(item));
        console.log("Q: " + item.itemId + " == " + itemId);
        if (item != null && item.itemId != null && item.itemId.toString() == itemId) {
            console.log("Item found");
            foundItemUrl = item._links.self.href;
            currentQuantity = item.quantity;
            break;
        }
        // Use Session ID instead
        return req.session.id;
        // throw new Error("User not logged in.");
    }

    return custId;
}<|MERGE_RESOLUTION|>--- conflicted
+++ resolved
@@ -46,7 +46,6 @@
  */
 console.log(app.get('env'));
 if (app.get('env') == "development") {
-<<<<<<< HEAD
     catalogueUrl = "http://192.168.99.101:32770";
     accountsUrl = "http://192.168.99.101:32768/accounts";
     cartsUrl = "http://192.168.99.103:32773/carts";
@@ -58,9 +57,7 @@
     loginUrl = "http://192.168.99.103:32769/login";
     registerUrl = "http://localhost:8084/register";
     tagsUrl = catalogueUrl + "/tags";
-=======
     request = request.defaults({proxy: "http://192.168.99.101:8888"})
->>>>>>> b8a46b93
 }
 
 var cookie_name = 'logged_in';
