version: '2'

services:
  front-end:
    image: weaveworksdemos/front-end
    ports:
      - "80:8079"
    hostname: front-end
    domainname: weave.local
    restart: always
    environment:
      - reschedule:on-node-failure
    networks:
      - external
      - secure
      - internal
  catalogue:
    image: weaveworksdemos/catalogue
    ports:
      - "80"
    hostname: catalogue
    domainname: weave.local
    restart: always
    environment:
      - reschedule:on-node-failure
    networks:
      - external
  accounts:
    image: weaveworksdemos/accounts
    ports:
      - "80"
    hostname: accounts
    domainname: weave.local
    restart: always
    environment:
      - reschedule:on-node-failure
    networks:
      - secure
  accounts-db:
    image: mongo
    ports:
      - "27017"
    hostname: accounts-db
    domainname: weave.local
    restart: always
    environment:
      - reschedule:on-node-failure
    networks:
      - secure
  cart:
    image: weaveworksdemos/cart
    ports:
      - "80"
    hostname: cart
    domainname: weave.local
    restart: always
    environment:
      - reschedule:on-node-failure
    networks:
      - internal
  cart-db:
    image: mongo
    ports:
      - "27017"
    hostname: cart-db
    domainname: weave.local
    restart: always
    environment:
      - reschedule:on-node-failure
    networks:
      - internal
  orders:
    image: weaveworksdemos/orders
    ports:
      - "80"
    hostname: orders
    domainname: weave.local
    restart: always
    environment:
      - reschedule:on-node-failure
    networks:
      - internal
  orders-db:
    image: mongo
    ports:
      - "27017"
    hostname: orders-db
    domainname: weave.local
    restart: always
    environment:
      - reschedule:on-node-failure
    networks:
      - internal
  shipping:
    image: weaveworksdemos/shipping
    ports:
      - "80"
    hostname: shipping
    domainname: weave.local
    restart: always
    environment:
      - reschedule:on-node-failure
    networks:
      - backoffice
  queue-master:
    image: weaveworksdemos/queue-master
    ports:
      - "80"
    hostname: queue-master
    volumes:
      - /var/run/docker.sock:/var/run/docker.sock
    domainname: weave.local
    restart: always
    environment:
      - reschedule:on-node-failure
    networks:
      - backoffice
  rabbitmq:
    image: rabbitmq:3
    ports:
      - "5672:5672"
      - "15672:15672"
    hostname: rabbitmq
    domainname: weave.local
    restart: always
    environment:
      - reschedule:on-node-failure
    networks:
      - backoffice
  payment:
    image: weaveworksdemos/payment
    ports:
      - "80"
    hostname: payment
    domainname: weave.local
    restart: always
    environment:
      - reschedule:on-node-failure
    networks:
      - secure
  login:
    image: weaveworksdemos/login
    ports:
      - "80"
    hostname: login
    domainname: weave.local
    restart: always
    environment:
      - reschedule:on-node-failure
    networks:
      - secure
networks:
  external:
    driver: weave
  secure:
    driver: weave
    ipam:
      driver: default
      config:
      - subnet: 10.32.0.0/13
  internal:
    driver: weave
<<<<<<< HEAD
    ipam:
      driver: default
      config:
      - subnet: 10.40.0.0/13
=======
  backoffice:
    driver: weave
>>>>>>> b8a46b93
<|MERGE_RESOLUTION|>--- conflicted
+++ resolved
@@ -160,12 +160,9 @@
       - subnet: 10.32.0.0/13
   internal:
     driver: weave
-<<<<<<< HEAD
     ipam:
       driver: default
       config:
       - subnet: 10.40.0.0/13
-=======
   backoffice:
-    driver: weave
->>>>>>> b8a46b93
+    driver: weave