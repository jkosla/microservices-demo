--- conflicted
+++ resolved
@@ -15,14 +15,10 @@
     spec:
       containers:
       - name: carts
-<<<<<<< HEAD
-        image: weaveworksdemos/carts:0.4.2
+        image: weaveworksdemos/carts:0.4.3
         env:
          - name: ZIPKIN
            value: http://zipkin.zipkin.svc.cluster.local:9411/api/v1/spans
-=======
-        image: weaveworksdemos/carts:0.4.3
->>>>>>> fd0c3d50
         resources:
           limits:
             cpu: 300m
