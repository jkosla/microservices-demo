--- conflicted
+++ resolved
@@ -1215,7 +1215,6 @@
                 }
             }
         },
-<<<<<<< HEAD
         "EcsScopeApplicationLoadBalancing": {
             "Type": "AWS::ElasticLoadBalancingV2::LoadBalancer",
             "DependsOn": "InternetGateway",
@@ -1261,7 +1260,7 @@
                 ]
             },
             "DependsOn": [ "EcsScopeApplicationLoadBalancing" ]
-=======
+        },
         "DBEC2SecurityGroup": {
             "Type": "AWS::EC2::SecurityGroup",
             "Properties": {
@@ -1290,7 +1289,6 @@
                     "Ref": "PubSubnetAz2"
                 }]
             }
->>>>>>> 804b48bf
         }
     }
 }