package catalogue

// endpoints.go contains the endpoint definitions, including per-method request
// and response structs. Endpoints are the binding between the service and
// transport.

import (
	"time"

	"github.com/go-kit/kit/endpoint"
	"golang.org/x/net/context"
)

// Endpoints collects the endpoints that comprise the Service.
type Endpoints struct {
	ListEndpoint   endpoint.Endpoint
	CountEndpoint  endpoint.Endpoint
	GetEndpoint    endpoint.Endpoint
	TagsEndpoint   endpoint.Endpoint
	HealthEndpoint endpoint.Endpoint
}

// MakeEndpoints returns an Endpoints structure, where each endpoint is
// backed by the given service.
func MakeEndpoints(s Service) Endpoints {
	return Endpoints{
		ListEndpoint:   MakeListEndpoint(s),
		CountEndpoint:  MakeCountEndpoint(s),
		GetEndpoint:    MakeGetEndpoint(s),
		TagsEndpoint:   MakeTagsEndpoint(s),
		HealthEndpoint: MakeHealthEndpoint(s),
	}
}

// MakeListEndpoint returns an endpoint via the given service.
func MakeListEndpoint(s Service) endpoint.Endpoint {
	return func(ctx context.Context, request interface{}) (response interface{}, err error) {
		req := request.(listRequest)
		socks, err := s.List(req.Tags, req.Order, req.PageNum, req.PageSize)
		return listResponse{Socks: socks, Err: err}, nil
	}
}

// MakeCountEndpoint returns an endpoint via the given service.
func MakeCountEndpoint(s Service) endpoint.Endpoint {
	return func(ctx context.Context, request interface{}) (response interface{}, err error) {
		req := request.(countRequest)
		n, err := s.Count(req.Tags)
		return countResponse{N: n, Err: err}, nil
	}
}

// MakeGetEndpoint returns an endpoint via the given service.
func MakeGetEndpoint(s Service) endpoint.Endpoint {
	return func(ctx context.Context, request interface{}) (response interface{}, err error) {
		req := request.(getRequest)
		sock, err := s.Get(req.ID)
		return getResponse{Sock: sock, Err: err}, nil
	}
}

// MakeTagsEndpoint returns an endpoint via the given service.
func MakeTagsEndpoint(s Service) endpoint.Endpoint {
	return func(ctx context.Context, request interface{}) (response interface{}, err error) {
		tags, err := s.Tags()
		return tagsResponse{Tags: tags, Err: err}, nil
	}
}

// MakeHealthEndpoint returns current health of the given service.
func MakeHealthEndpoint(s Service) endpoint.Endpoint {
	return func(ctx context.Context, request interface{}) (response interface{}, err error) {
		return healthResponse{Status: "OK", Time: time.Now().String()}, nil
	}
}

type listRequest struct {
	Tags     []string `json:"tags"`
	Order    string   `json:"order"`
	PageNum  int      `json:"pageNum"`
	PageSize int      `json:"pageSize"`
}

type listResponse struct {
	Socks []Sock `json:"sock"`
	Err   error  `json:"err"`
}

type countRequest struct {
	Tags []string `json:"tags"`
}

type countResponse struct {
	N   int   `json:"size"` // to match original
	Err error `json:"err"`
}

type getRequest struct {
	ID string `json:"id"`
}

type getResponse struct {
	Sock Sock  `json:"sock"`
	Err  error `json:"err"`
}

type tagsRequest struct {
	//
}

type tagsResponse struct {
	Tags []string `json:"tags"`
<<<<<<< HEAD
	Err  error    `json:"err"`
=======
}

type healthRequest struct {
	//
}

type healthResponse struct {
	Status string `json:"status"`
	Time   string `json:"time"`
>>>>>>> c273ff8c
}<|MERGE_RESOLUTION|>--- conflicted
+++ resolved
@@ -110,9 +110,7 @@
 
 type tagsResponse struct {
 	Tags []string `json:"tags"`
-<<<<<<< HEAD
 	Err  error    `json:"err"`
-=======
 }
 
 type healthRequest struct {
@@ -122,5 +120,4 @@
 type healthResponse struct {
 	Status string `json:"status"`
 	Time   string `json:"time"`
->>>>>>> c273ff8c
 }