language: java
sudo: required
services:
  - docker
jdk:
  - oraclejdk8
script:
  - ./sockshop/mvnw test -f ./sockshop

after_success:
<<<<<<< HEAD
  - export MODULES="cart catalogue front-end login orders payment queue-master shipping edge-router openapi"
=======
  - export MODULES="catalogue front-end login orders payment queue-master shipping edge-router openapi ../load-test"
>>>>>>> c239a8e8
  - export GROUP=weaveworksdemos
  - cd $TRAVIS_BUILD_DIR/sockshop
  - echo "Building java services"
  - mvn -DskipTests package;
    MVN_EXIT=$(echo $?);
    if [[ "$MVN_EXIT" > 0 ]] ; then
      echo "Compilation failed with exit code $MVN_EXIT";
      exit 1;
    fi;
  - if [ -z "$DOCKER_PASS" ] ; then
      echo "This is a build triggered by an external PR. Skipping docker push.";
      exit 0;
    fi;
  - docker login -e $DOCKER_EMAIL -u $DOCKER_USER -p $DOCKER_PASS
  - for module in ${MODULES}; do
      export REPO=${GROUP}/$(basename ${module});
      echo "Building ${REPO}:$TRAVIS_COMMIT";
      if [[ "${module}" == "payment" ]] || [[ "${module}" == "catalogue" ]] || [[ "${module}" == "login" ]] ; then
        docker build -t ${REPO}-dev ./${module};
        docker create --name ${module} ${REPO}-dev;
        docker cp ${module}:/app/main ./${module}/app;
        docker rm ${module};
        docker build -t ${REPO}:$TRAVIS_COMMIT -f ./${module}/Dockerfile-release ./${module};
      else
        docker build -t ${REPO}:$TRAVIS_COMMIT ./${module};
      fi;
      DOCKER_EXIT=$(echo $?);
      if [[ "$DOCKER_EXIT" > 0 ]] ; then
        echo "Docker build failed with exit code $DOCKER_EXIT";
        exit 1;
      fi;
      DOCKER_PUSH=1;
      while [ $DOCKER_PUSH -gt 0 ] ; do
        echo "Pushing $REPO:$TRAVIS_COMMIT";
        docker push $REPO:$TRAVIS_COMMIT;
        DOCKER_PUSH=$(echo $?);
        if [[ "$DOCKER_PUSH" -gt 0 ]] ; then
          echo "Docker push failed with exit code $DOCKER_PUSH";
        fi;
      done;
      if [ "$TRAVIS_BRANCH" == "master" ]; then docker tag $REPO:$TRAVIS_COMMIT $REPO:snapshot; echo "Pushing $REPO:snapshot"; docker push $REPO:snapshot; fi;
      if [ ! -z "$TRAVIS_TAG" ]; then docker tag $REPO:$TRAVIS_COMMIT $REPO:$TRAVIS_TAG; docker push $REPO:$TRAVIS_TAG; docker tag $REPO:$TRAVIS_COMMIT $REPO:latest; docker push $REPO:latest; fi;
    done;<|MERGE_RESOLUTION|>--- conflicted
+++ resolved
@@ -8,11 +8,7 @@
   - ./sockshop/mvnw test -f ./sockshop
 
 after_success:
-<<<<<<< HEAD
-  - export MODULES="cart catalogue front-end login orders payment queue-master shipping edge-router openapi"
-=======
-  - export MODULES="catalogue front-end login orders payment queue-master shipping edge-router openapi ../load-test"
->>>>>>> c239a8e8
+  - export MODULES="catalogue front-end login orders payment queue-master shipping edge-router openapi"
   - export GROUP=weaveworksdemos
   - cd $TRAVIS_BUILD_DIR/sockshop
   - echo "Building java services"
