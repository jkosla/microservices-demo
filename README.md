--- conflicted
+++ resolved
@@ -1,15 +1,10 @@
 # weaveDemo
-<<<<<<< HEAD
 Demo microservices application for Weave.
 
-# Getting started
-=======
-Demo microservices application for Weave
 
 # Installing
 ## Local
 ```
 cd scripts
 ./install.sh
-```
->>>>>>> 2fccf10a
+```