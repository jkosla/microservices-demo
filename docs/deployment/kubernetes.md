--- conflicted
+++ resolved
@@ -195,13 +195,7 @@
 ssh -i ~/.ssh/deploy-docs-k8s.pem ubuntu@$master_ip kubectl delete deployments --all
 ```
 
-<<<<<<< HEAD
-=======
-```
->>>>>>> 0552dd25
 Remove all services, except kubernetes
-
-```
 
 ```
 ssh -i ~/.ssh/deploy-docs-k8s.pem ubuntu@$master_ip kubectl delete service $(kubectl get services | cut -d" " -f1 | grep -v NAME | grep -v kubernetes)
